--- conflicted
+++ resolved
@@ -58,13 +58,6 @@
   },
   {
    "cell_type": "code",
-<<<<<<< HEAD
-   "execution_count": 3,
-   "metadata": {},
-   "outputs": [],
-   "source": [
-    "from algorithms import IndependentQLearning,AlternatingIQL,QAgent,CentralizedQLearning"
-=======
    "execution_count": null,
    "metadata": {},
    "outputs": [],
@@ -152,144 +145,13 @@
   {
    "cell_type": "code",
    "execution_count": null,
-   "metadata": {},
-   "outputs": [],
-   "source": [
-    "def visualize_policy(map_, agent, num_episodes=2, max_steps=20, use_pygame=True, num_agents=2):\n",
-    "    \"\"\"Visualize the learned policy\"\"\"\n",
-    "    env = FrozenLakeOneGoal(map_=map_, num_agents=num_agents)\n",
-    "    \n",
-    "    # Action names for better visualization\n",
-    "    action_names = {0: \"LEFT\", 1: \"DOWN\", 2: \"RIGHT\", 3: \"UP\"}\n",
-    "    \n",
-    "    try:\n",
-    "        for i in range(num_episodes):\n",
-    "            state, _ = env.reset()\n",
-    "            done = False\n",
-    "            truncated = False\n",
-    "            total_reward = 0\n",
-    "            steps = 0\n",
-    "            \n",
-    "            print(f\"\\n=== Test Episode {i+1} ===\")\n",
-    "            if use_pygame:\n",
-    "                env.render_pygame()\n",
-    "            else:\n",
-    "                print(\"Initial state:\")\n",
-    "                env.render()\n",
-    "            \n",
-    "            while not done and not truncated and steps < max_steps:\n",
-    "                # Use trained policy (no exploration)\n",
-    "                state_tuple = tuple(state)\n",
-    "                \n",
-    "                # Get actions based on agent's Q-table\n",
-    "                # This assumes agent.q_table is structured to handle num_agents\n",
-    "                joint_actions = np.unravel_index(\n",
-    "                    np.argmax(agent.q_table[state_tuple]),\n",
-    "                    tuple([agent.action_size] * num_agents)\n",
-    "                )\n",
-    "                action = joint_actions\n",
-    "                \n",
-    "                # Take action\n",
-    "                next_state, reward, done, truncated, _ = env.step(action)\n",
-    "                \n",
-    "                # Check for overlaps - this needs to be generalized for multiple agents\n",
-    "                overlaps = []\n",
-    "                for i in range(num_agents):\n",
-    "                    for j in range(i+1, num_agents):\n",
-    "                        # Compare positions of each pair of agents\n",
-    "                        agent_i_pos = (next_state[i*2], next_state[i*2 + 1])\n",
-    "                        agent_j_pos = (next_state[j*2], next_state[j*2 + 1])\n",
-    "                        if agent_i_pos == agent_j_pos:\n",
-    "                            overlaps.append((i, j))\n",
-    "                \n",
-    "                # Update state and reward\n",
-    "                state = next_state\n",
-    "                total_reward += reward\n",
-    "                steps += 1\n",
-    "                \n",
-    "                # Render with action information\n",
-    "                print(f\"Step {steps}:\")\n",
-    "                for agent_idx in range(num_agents):\n",
-    "                    print(f\"Agent {agent_idx+1}: {action_names[action[agent_idx]]}\")\n",
-    "                print(f\"Reward: {reward}\")\n",
-    "                \n",
-    "                if overlaps:\n",
-    "                    print(\"Overlaps detected between agents:\", overlaps)\n",
-    "                \n",
-    "                if use_pygame:\n",
-    "                    env.render_pygame()\n",
-    "                    time.sleep(0.5)\n",
-    "                else:\n",
-    "                    env.render()\n",
-    "                    time.sleep(0.5)\n",
-    "            \n",
-    "            print(f\"Episode finished after {steps} steps with total reward: {total_reward}\")\n",
-    "            if done and total_reward > 0:\n",
-    "                print(\"Success! At least one agent reached the goal.\")\n",
-    "            elif done and total_reward <= 0:\n",
-    "                print(\"Failed. Agents fell into holes or couldn't reach the goal.\")\n",
-    "            else:\n",
-    "                print(\"Truncated. Maximum steps reached.\")\n",
-    "            \n",
-    "            # Short pause between episodes\n",
-    "            time.sleep(1)\n",
-    "        \n",
-    "    # Only close environment once after all episodes\n",
-    "    finally:\n",
-    "        # Make sure we close properly even if there's an exception\n",
-    "        env.close()\n",
-    "        if pygame.get_init():  # Check if pygame is still initialized\n",
-    "            pygame.quit()  # Quit pygame completely"
-   ]
-  },
-  {
-   "cell_type": "markdown",
-   "metadata": {},
-   "source": [
-    "- **Main**"
-   ]
-  },
-  {
-   "cell_type": "code",
-   "execution_count": null,
-   "metadata": {},
-   "outputs": [],
-   "source": [
-    "if __name__ == \"__main__\":\n",
-    "    print(\"Training the agents...\")\n",
-    "    \n",
-    "    num_agent = 2\n",
-    "    n_ep            = 10000\n",
-    "    learning_rate   = 0.1\n",
-    "    discount_factor = 0.1\n",
-    "    explo_rate      = 1.0\n",
-    "    explo_decay     = 0.999\n",
-    "    min_explo_rate  = 0.05\n",
-    "    map_name        = None #'4x4'\n",
-    "    map_size        = 4\n",
-    "    \n",
-    "    if map_name is None:\n",
-    "        state_size  = (map_size * map_size) ** num_agent\n",
-    "    else:\n",
-    "        state_size  = (map_name[0] * map_name[0]) ** num_agent\n",
-    "        \n",
-    "    action_size     = 4\n",
-    "    \n",
-    "    seed            = 0\n",
-    "    \n",
-    "    map_ = createMap(num_agent, map_size, map_name, seed)\n",
-    "    agent = SingleGoalCentralQLearning(state_size=state_size, action_size=action_size,num_agents=num_agent, \n",
-    "                           learning_rate=learning_rate, discount_factor=discount_factor, exploration_rate=explo_rate,\n",
-    "                           exploration_decay=explo_decay, min_exploration_rate=min_explo_rate)\n",
-    "    \n",
-    "    trained_agent   = run_simulation(agent, map_, num_agent, num_episodes=n_ep)\n",
-    "    print(\"Training complete!\")\n",
-    "    \n",
-    "    # Visualize the learned policy\n",
-    "    print(\"Visualizing the learned policy...\")\n",
-    "    visualize_policy(map_, trained_agent, num_episodes=3, num_agents=num_agent)"
->>>>>>> 36cc0669
-   ]
+   "metadata": {
+    "vscode": {
+     "languageId": "plaintext"
+    }
+   },
+   "outputs": [],
+   "source": []
   },
   {
    "cell_type": "markdown",
@@ -390,34 +252,8 @@
   }
  ],
  "metadata": {
-  "kernelspec": {
-<<<<<<< HEAD
-   "display_name": "Python (MARL_env)",
-   "language": "python",
-   "name": "marl_env"
-  },
   "language_info": {
-   "codemirror_mode": {
-    "name": "ipython",
-    "version": 3
-   },
-   "file_extension": ".py",
-   "mimetype": "text/x-python",
-   "name": "python",
-   "nbconvert_exporter": "python",
-   "pygments_lexer": "ipython3",
-   "version": "3.10.11"
-=======
-   "display_name": "marlbase",
-   "language": "python",
-   "name": "python3"
-  },
-  "language_info": {
-   "file_extension": ".jl",
-   "mimetype": "application/julia",
-   "name": "python",
-   "version": "3.10.16"
->>>>>>> 36cc0669
+   "name": "python"
   }
  },
  "nbformat": 4,
